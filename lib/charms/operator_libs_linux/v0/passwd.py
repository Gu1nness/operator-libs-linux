# Copyright 2021 Canonical Ltd.
#
# Licensed under the Apache License, Version 2.0 (the "License");
# you may not use this file except in compliance with the License.
# You may obtain a copy of the License at
#
# http://www.apache.org/licenses/LICENSE-2.0
#
# Unless required by applicable law or agreed to in writing, software
# distributed under the License is distributed on an "AS IS" BASIS,
# WITHOUT WARRANTIES OR CONDITIONS OF ANY KIND, either express or implied.
# See the License for the specific language governing permissions and
# limitations under the License.

"""Representations of the system's users and groups, and abstractions around managing them.

The `passwd` module provides convenience methods and abstractions around users and groups on a
Linux system, in order to make adding and managing users and groups easy. In the `passwd` module,
`Passwd` creates dictionaries of `User` and `Group` objects accessible by plain `str` keys, and
exposed as properties on `Passwd.groups` and `Passwd.users`.

Users and groups are fully populated, referencing the object types of both. A `User` object has a
`groups` property which references `Group` objects, and a `Group` object has a `users` property
which references `User` objects. In order to make using this easier, `Passwd` is provided which
handled the initialization of both.

Example of adding a user named 'test':

```python
import passwd
try:
    passwd.Passwd().add_user(passwd.User("test", group=Group("test", gid=1001)))
except UserError as e:
    logger.error(e.message)
```

And another example of looking up an existing using, then changing its state:

```python
try:
    snap_user = passwd.Passwd().users["snap"]
    snap_user.ensure(passwd.UserState.NoLogin)
except UserNotFoundError:
    logger.error("User snap not found!")
```
"""

import logging
import os
import re
import subprocess
from collections import UserDict
from enum import Enum
from subprocess import CalledProcessError
from typing import List, Optional, Union

logger = logging.getLogger(__name__)

# The unique Charmhub library identifier, never change it
LIBID = "cf7655b2bf914d67ac963f72b930f6bb"

# Increment this major API version when introducing breaking changes
LIBAPI = 0

# Increment this PATCH version before using `charmcraft publish-lib` or reset
# to 0 if you are raising the major API version
LIBPATCH = 2


class Error(Exception):
    """Base class of most errors raised by this library."""

    def __repr__(self):
        """String representation of the Error class."""
        return f"<{type(self).__module__}.{type(self).__name__} {self.args}>"

    @property
    def name(self):
        """Return a string representation of the model plus class."""
        return f"<{type(self).__module__}.{type(self).__name__}>"

    @property
    def message(self):
        """Return the message passed as an argument."""
        return self.args[0]


class UserState(Enum):
    """The state of a user on the system or in the cache."""

    Present = "present"
    Absent = "absent"
    Disabled = "disabled"
    NoLogin = "nologin"


class UserError(Error):
    """Raised when there's an error managing a user account."""


class UserNotFoundError(Error):
    """Raised when a requested user is not known to the system."""


class GroupError(Error):
    """Raised when there's an error managing a user account."""


class GroupNotFoundError(Error):
    """Raised when a requested group is not known to the system."""


class User(object):
    """Represents a user and its properties.

    `User` exposes the following properties about a user:
      - name: a `str` representing the username
      - uid: an `int` representing a useruid
      - gid: an `int` representing a group
      - group: a `Group` representing a user's group
      - homedir: a `str`, path to the user's homedir
      - shell: a `str`, path to the user's shell
      - state: a `UserState` represnding a user's state
      - gecos: a `str`, optional comment describing user information
    """

    def __init__(
        self,
        name,
        state: "UserState",
        group: Optional[Union[int, str, "Group"]] = None,
        homedir: Optional[str] = "",
        shell: Optional[str] = "",
        uid: Optional[int] = None,
        gecos: Optional[str] = "",
        groups: Optional[List[Union[int, str, "Group"]]] = None,
    ) -> None:
        """Constructor for a User object.

        Arguments:
            name: a `str` representing the username
            state: a `UserState` represnding a user's state
            group: a `str` (group name), `int` (GID) or `Group` representing the user's group
            homedir: a `str`, path to the user's homedir
            shell: a `str`, path to the user's shell
            uid: an `int`, optionally set a user id
            gecos: a `str`, optional comment describing user information
            groups: a list of `str` group names, `int` GIDs or `Groups` to add user to
        """
        self._name = name
        self._uid = uid
        self._homedir = homedir
        self._shell = shell
        self._state = state
        self._gecos = gecos

        if group:
            self._primary_group = group if type(group) is Group else Passwd.lookup_group(group)
        else:

            self._primary_group = None
        
        self._groups = (
            [g if type(g) is Group else Passwd.lookup_group(g) for g in groups] if groups else []
        )

    def __hash__(self):
        """A basic hash so this class can be used in Mappings and dicts."""
        return hash((self._name, self._uid))

    def __repr__(self):
        """A representation of the user."""
        return f"<{self.__module__}.{self.__class__.__name__}: {self.__dict__}>"

    def __str__(self):
        """A human-readable representation of the user."""
        return "<{}: {}-{}.{}: {} -- {}>".format(
            self.__class__.__name__,
            self._name,
            self._uid,
            self._homedir,
            self.groups,
            str(self._state),
        )

    @property
    def name(self) -> str:
        """Returns the name of the user."""
        return self._name

    @property
    def uid(self) -> int:
        """Returns the ID of a user."""
        return self._uid

    @property
    def homedir(self) -> str:
        """Returns the homedir of a user."""
        return self._homedir

    @property
    def shell(self) -> str:
        """Returns the shell for a user."""
        return self._shell

    @property
    def gecos(self) -> str:
        """Returns the GECOS for a user."""
        return self._gecos

    @property
    def primary_group(self) -> "Group":
        """Returns the primary group of a user."""
        return self._primary_group

    @property
    def groups(self) -> List["Group"]:
        """Returns the groups for this user."""
        return self._groups

    def ensure_state(
        self,
        state: UserState,
    ):
        """Ensures that a user is in a given state.

        Args:
          state: a `UserState` to reconcile to.

        Raises:
          UserError if an error is encountered
        """
        if state is UserState.NoLogin:
            self._enable_account() if self.state == UserState.Disabled else self._disable_login()
        elif state is UserState.Disabled:
            self._disable_account()
        elif state is UserState.Present:
            self._enable_account() if self.state == UserState.Disabled else self._add()
        self._state = state

    def _add(self) -> None:
        """Add a user to to the system."""
        try:
            if self.present:
                return
        except UserNotFoundError:
            logger.debug("User {} not found, adding", self.name)

        def argbuilder(x, y):
            return [str(x), str(y)] if y else []

        try:
            args = []
            params = [
                ["-g", self.primary_group.gid if self.primary_group else None],
                ["-s", self.shell],
                ["-d", self.homedir],
                ["-u", self.uid],
                ["-c", self.gecos],
            ]

            for p in params:
                args.extend(argbuilder(p[0], p[1]))

            if self.uid and self.uid < 1000:
                args.append("-r")

            subprocess.check_call(["useradd", *args, self.name])
        except CalledProcessError as e:
            raise UserError(f"Could not add user '{self.name}' to the system: {e.output}")

    def _remove(self) -> None:
        """Removes a user from the system."""
        if not self.present:
            return

        try:
            subprocess.check_call(["userdel", self.name])
        except CalledProcessError as e:
            raise UserError(f"Could not remove user '{self.name}' to the system: {e.output}")

    def _disable_login(self):
        """Disable logins for a user by setting the shell to `/sbin/nologin."""
        if not self._check_if_present(add_if_absent=True):
            raise UserError(
                f"Could not disable login for user account {self.name}. User is not present!"
            )
        try:
            subprocess.check_call(["usermod", "-s", "/sbin/nologin", self.name])
        except CalledProcessError as e:
            raise UserError(f"Could not disable login for user account {self.name}: {e.output}")

    def _disable_account(self):
        """Disable a user account by locking it."""
        if not self._check_if_present(add_if_absent=True):
            raise UserError(f"Could not disable account {self.name}. User is not present!")
        try:
            subprocess.check_call(["usermod", "-L", self.name])
        except CalledProcessError as e:
            raise UserError(f"Could not disable user account {self.name}: {e.output}")

    def _enable_account(self):
        """Enable a user account by unlocking it."""
        try:
            subprocess.check_call(["usermod", "-U", self.name])
        except CalledProcessError as e:
            raise UserError(f"Could not enable user account {self.name}: {e.output}")

    def _check_if_present(self, add_if_absent: Optional[bool] = False) -> bool:
        """Ensures a user is present in /etc/passwd.

        Args:
            add_if_absent: an (Optional) boolean for whether the user should be added if not found.
                Default `false`.
        """
        matcher = (
            rf"{self.name}:{'!' if self.state is UserState.Disabled else 'x'}:{self.uid}:"
            # + f"{self.primary_group.gid}:{self.gecos}:{self.homedir}:{self.shell}"
        )
        found = False

        with open("/etc/passwd", "r") as f:
            for line in f:
                if re.match(matcher, line.strip()):
                    found = True
                    break

        if not found and add_if_absent:
            self._add()
            return True

        return found

    @property
    def present(self) -> bool:
        """Returns whether or not a user is present."""
        return self._check_if_present()

    @property
    def state(self) -> UserState:
        """Returns the current state of a user."""
        return self._state

    @state.setter
    def state(self, state: UserState) -> None:
        """Sets the user state to a given value.

        Args:
          state: a `UserState` to reconcile the user to.

        Raises:
          UserError if an error is encountered
        """
        if self._state is not state:
            self.ensure(state)
        self._state = state


class Group(object):
    """Represents a group and its properties.

    `Group` exposes the following properties about a group:
        - name: the username of a user
        - gid: an `int` representing a group
        - users: a list of user IDs belonging to the group
    """

    def __init__(
        self, name: str, users: Union[List[str], List[User]], gid: Optional[Union[str, int]] = None
    ):
        self._name = name
        self._gid = (gid) if gid else None
        self._users = [user.name if type(user) == User else user for user in users]

    def __str__(self) -> str:
        """A human-readable representation of the group."""
        return f"<{self.__class__.__name__}: {self._name}-{self._gid} -- {self._users}>"

    def __eq__(self, other):
        """Equality magic method for Group class."""
        return (self._name, self._gid) == (other.name, other.gid)

    @property
    def name(self) -> str:
        """Returns the name of the group."""
        return self._name

    @property
    def gid(self) -> int:
        """Returns the ID of the group."""
        return self._gid

    @property
    def users(self) -> List[User]:
        """Returns a list of users in the group."""
        return self._users

    def add(self) -> None:
        """Adds a group to the system.

        Raises:
            CalledProcessError
        """
        try:
            cmd = ["groupadd", f"{self.name}"]
            if self.gid:
                cmd.extend(["-g", f"{self.gid}"])
            subprocess.check_call(cmd)
        except CalledProcessError as e:
            raise GroupError(f"Could not add group {self.name}! Reason: {e.output}")

    def remove(self) -> None:
        """Removes a group from the system.

        Raises:
            CalledProcessError
        """
        try:
            subprocess.check_call(["groupdel", self.name])
        except CalledProcessError as e:
            raise GroupError(f"Could not delete group {self.name}! Reason: {e.output}")


class Users(UserDict):
    """A very small wrapper so __getitem__ returns nice errors."""

    def __getitem__(self, key: str) -> User:
        """Return a `UserNotFoundError` if it isn't there."""
        try:
            return super().__getitem__(key)
        except KeyError:
            raise UserNotFoundError(f"User '{key}' not found!")


class Groups(UserDict):
    """A very small wrapper so __getitem__ returns nice errors."""

    def __getitem__(self, key: str) -> Group:
        """Return a `GroupNotFoundError` if it isn't there."""
        try:
            return super().__getitem__(key)
        except KeyError:
            raise GroupNotFoundError(f"Group '{key}' not found!")


class Passwd:
    """An abstraction to represent users and groups present on the system.

    When instantiated, `Passwd` parses out /etc/group and /etc/passwd
    to create abstracted objects.
    """

    # Leave these ass class-level so we can hit them with @classmethod
    _groups = Groups()
    _users = Users()

    def __init__(self):
        self._load_groups()
        self._load_users()
        self._realize_users()

    @property
    def users(self) -> Users:
        """Return a mapping of the users on the system."""
        return self._users

    @property
    def groups(self) -> Groups:
        """Return a mapping of the groups on the system."""
        return self._groups
    
    def add_group(self, group: Group) -> None:
        """Adds a group to the system.

        Args:
            group: a `Group` object to add

        Raises:
            CalledProcessError
        """
        if type(group) is not Group:
            raise TypeError(
                f"invalid type '{type(group)}' for parameter 'group'. Expected 'Group'.")
<<<<<<< HEAD
=======

        try:
            args = ["-g", group.gid] if group.gid else []
            subprocess.check_call(["groupadd", *args, group.name])
        except CalledProcessError as e:
            raise GroupError(f"Could not add group {self.name}! Reason: {e.output}")

    def add_user(self, user: User) -> None:
        """Adds a user to the system.

        Args:
            user: a `User` object to add
        """
        if type(user) is not User:
            raise TypeError(f"invalid type '{type(user)}' for parameter 'user'. Expected 'User'.")
        user.ensure_state(state=UserState.Present)
        
    @classmethod
    def lookup_group(cls, group: Union[str,int]) -> Group:
        """Lookup a group by either numeric GID or group name.
        
        Arguments:
            group: a `str` or `int` representing group name or GID.
        """
        cls._fetch_groups_for_user()

        if type(group) is str:
            return cls._group_by_name(group)
        elif type(group) is int:
            return cls._group_by_gid(group)
        else:
            raise TypeError("group argument should be of type str or int")
>>>>>>> e2f811ce

        try:
            args = ["-g", group.gid] if group.gid else []
            subprocess.check_call(["groupadd", *args, group.name])
        except CalledProcessError as e:
            raise GroupError(f"Could not add group {self.name}! Reason: {e.output}")

    def add_user(self, user: User) -> None:
        """Adds a user to the system.

        Args:
            user: a `User` object to add
        """
        if type(user) is not User:
            raise TypeError(f"invalid type '{type(user)}' for parameter 'user'. Expected 'User'.")
        user.ensure_state(state=UserState.Present)
        
    @classmethod
    def lookup_user(cls, user: Union[str,int]) -> User:
        """Lookup a user by either numeric UID or user name.
        
        Arguments:
            user: a `str` or `int` representing user name or UID.
        """
        if type(user) is str:
            return cls._user_by_name(user)
        elif type(user) is int:
            return cls._user_by_uid(user)
        else:
            raise TypeError("user argument should be of type str or int")

    @classmethod
    def lookup_group(cls, group: Union[str,int]) -> Group:
        """Lookup a group by either numeric GID or group name.
        
        Arguments:
            group: a `str` or `int` representing group name or GID.
        """
        cls._fetch_groups_for_user()

        if type(group) is str:
            return cls._group_by_name(group)
        elif type(group) is int:
            return cls._group_by_gid(group)
        else:
            raise TypeError("group argument should be of type str or int")

    @classmethod
    def _load_users(cls) -> None:
        """Parse /etc/passwd to get information about available passwd."""
        if not os.path.isfile("/etc/passwd"):
            raise UserError("/etc/passwd not found on the system!")

        with open("/etc/passwd", "r") as f:
            for line in f:
                if line.strip():
                    user = cls._parse_passwd_line(line)
                    cls._users[user.name] = user

    @classmethod
    def _parse_passwd_line(cls, line) -> User:
        """Get values out of /etc/passwd and turn them into a `User` object to cache."""
        fields = line.split(":")
        name = fields[0]
        uid = int(fields[2])
        gid = int(fields[3])
        gecos = fields[4]
        homedir = fields[5]
        shell = fields[6].strip()

        state = UserState.NoLogin if shell == "/usr/sbin/nologin" else UserState.Present
        return User(name, state, homedir=homedir, shell=shell, uid=uid, group=gid, gecos=gecos)
        
    @classmethod
    def _group_by_gid(cls, gid: int) -> Group:
        """Look up a group by group id.

        Args:
            gid: an `int` representing the groupid

        Raises:
            GroupNotFoundError
        """
        # Make sure we know about groups
        cls._fetch_groups_for_user()

        for group in cls._groups.values():
            if group.gid == gid:
                return group

        raise GroupNotFoundError(f"Could not find a group with GID {gid}!")

    @classmethod
    def _group_by_name(cls, name: int) -> Group:
        """Look up a group by group name.

        Args:
            name: a `str` representing the group name

        Raises:
            GroupNotFoundError
        """
        # Make sure we know about groups
        cls._fetch_groups_for_user()

        for group in cls._groups.values():
            if group.name == name:
                return group

        raise GroupNotFoundError(f"Could not find a group with name '{name}'!")

    @classmethod
<<<<<<< HEAD
    def _user_by_uid(cls, uid: int) -> User:
        """Look up a user by user id.

        Args:
            uid: an `int` representing the user id

        Raises:
            UserNotFoundError
        """
        cls._load_users()

        for user in cls._users.values():
            if user.uid == uid:
                return user

        raise UserNotFoundError(f"Could not find a user with UID {uid}!")

    @classmethod
    def _user_by_name(cls, name: int) -> User:
        """Look up a user by user name.

        Args:
            name: a `str` representing the user name

        Raises:
            UserNotFoundError
        """
        cls._load_users()

        for user in cls._users.values():
            if user.name == name:
                return user

        raise UserNotFoundError(f"Could not find a user with name '{name}'!")

    @classmethod
=======
>>>>>>> e2f811ce
    def _fetch_groups_for_user(cls) -> Groups:
        """Retrieve or parse out groups for single-user initialization."""
        if not cls._groups:
            cls._load_groups()

        return cls._groups

    @classmethod
    def _load_groups(cls) -> None:
        """Parse /etc/group to get information about available groups."""
        if not os.path.isfile("/etc/group"):
            raise GroupError("/etc/group not found on the system!")

        with open("/etc/group", "r") as f:
            for line in f:
                if line.strip():
                    group = cls._parse_groups_line(line)
                    cls._groups[group.name] = group

    @classmethod
    def _parse_groups_line(cls, line) -> Group:
        """Get values out of /etc/group and turn them into a `Group` object to cache."""
        fields = line.split(":")
        name = fields[0]
        gid = int(fields[2])
        usernames = [u for u in fields[3].strip().split(",") if u]
        return Group(name, usernames, gid=gid)

    def _realize_users(self) -> None:
        """Map user strings to `User` objects for coherency."""
        for k, v in self._groups.items():
            v._users = [
                self._users[uname] if type(uname) is not User else uname for uname in v.users
            ]
            self._groups[k] = v<|MERGE_RESOLUTION|>--- conflicted
+++ resolved
@@ -481,8 +481,6 @@
         if type(group) is not Group:
             raise TypeError(
                 f"invalid type '{type(group)}' for parameter 'group'. Expected 'Group'.")
-<<<<<<< HEAD
-=======
 
         try:
             args = ["-g", group.gid] if group.gid else []
@@ -515,7 +513,6 @@
             return cls._group_by_gid(group)
         else:
             raise TypeError("group argument should be of type str or int")
->>>>>>> e2f811ce
 
         try:
             args = ["-g", group.gid] if group.gid else []
@@ -628,7 +625,6 @@
         raise GroupNotFoundError(f"Could not find a group with name '{name}'!")
 
     @classmethod
-<<<<<<< HEAD
     def _user_by_uid(cls, uid: int) -> User:
         """Look up a user by user id.
 
@@ -665,8 +661,6 @@
         raise UserNotFoundError(f"Could not find a user with name '{name}'!")
 
     @classmethod
-=======
->>>>>>> e2f811ce
     def _fetch_groups_for_user(cls) -> Groups:
         """Retrieve or parse out groups for single-user initialization."""
         if not cls._groups:
